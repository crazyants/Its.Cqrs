--- conflicted
+++ resolved
@@ -1,250 +1,240 @@
-// Copyright (c) Microsoft. All rights reserved. 
-// Licensed under the MIT license. See LICENSE file in the project root for full license information.
-
-using System;
-using System.Linq;
-using System.Net;
-using System.Net.Http;
-using System.Net.Http.Headers;
-using System.Text;
-using System.Threading.Tasks;
-using FluentAssertions;
-using Microsoft.Its.Domain.Api.Tests.Infrastructure;
-using Microsoft.Its.Domain.Serialization;
-using Microsoft.Its.Domain.Sql;
-using Microsoft.Its.Recipes;
-using Moq;
-using NUnit.Framework;
-using Sample.Domain.Api.Controllers;
-using Sample.Domain.Ordering;
-using Sample.Domain.Ordering.Commands;
-
-namespace Microsoft.Its.Domain.Api.Tests
-{
-    [TestFixture]
-    public class CommandDispatchTests
-    {
-        // this is a shim to make sure that the Sample.Domain.Api assembly is loaded into the AppDomain, otherwise Web API won't discover the controller type
-        private static object workaround = typeof (OrderApiController);
-
-        [TestFixtureSetUp]
+// Copyright (c) Microsoft. All rights reserved. 
+// Licensed under the MIT license. See LICENSE file in the project root for full license information.
+
+using System;
+using System.Linq;
+using System.Net;
+using System.Net.Http;
+using System.Net.Http.Headers;
+using System.Text;
+using System.Threading.Tasks;
+using FluentAssertions;
+using Microsoft.Its.Domain.Api.Tests.Infrastructure;
+using Microsoft.Its.Domain.Serialization;
+using Microsoft.Its.Domain.Sql;
+using Microsoft.Its.Recipes;
+using Moq;
+using NUnit.Framework;
+using Sample.Domain.Api.Controllers;
+using Sample.Domain.Ordering;
+using Sample.Domain.Ordering.Commands;
+
+namespace Microsoft.Its.Domain.Api.Tests
+{
+    [TestFixture]
+    public class CommandDispatchTests
+    {
+        // this is a shim to make sure that the Sample.Domain.Api assembly is loaded into the AppDomain, otherwise Web API won't discover the controller type
+        private static object workaround = typeof (OrderApiController);
+
+        [TestFixtureSetUp]
         public void TestFixtureSetUp()
         {
-<<<<<<< HEAD
             TestSetUp.InitializeEventStore();
-=======
-            EventStoreDbContext.NameOrConnectionString =
-                @"Data Source=(localdb)\MSSQLLocalDB; Integrated Security=True; MultipleActiveResultSets=False; Initial Catalog=ItsCqrsTestsEventStore";
-
-            using (var eventStore = new EventStoreDbContext())
-            {
-                new EventStoreDatabaseInitializer<EventStoreDbContext>().InitializeDatabase(eventStore);
-            }
->>>>>>> 96359364
-        }
-
-        [SetUp]
-        public void SetUp()
-        {
-            Command<Order>.AuthorizeDefault = (order, command) => true;
-        }
-
-        [Test]
-        public async Task Posting_command_JSON_applies_a_command_with_the_specified_name_to_an_aggregate_with_the_specified_id()
-        {
-            var order = new Order(Guid.NewGuid(),
-                                  new Order.CustomerInfoChanged { CustomerName = "Joe" });
-            await order.SaveToEventStore();
-            var json = new AddItem
-            {
-                Quantity = 5,
-                Price = 19.99m,
-                ProductName = "Bag o' Treats"
-            }.ToJson();
-
-            var request = new HttpRequestMessage(HttpMethod.Post, string.Format("http://contoso.com/orders/{0}/additem", order.Id))
-            {
-                Content = new StringContent(json, Encoding.UTF8, "application/json")
-            };
-
-            var testApi = new TestApi<Order>();
-            var client = testApi.GetClient();
-
-            var response = client.SendAsync(request).Result;
-
-            response.StatusCode.Should().Be(HttpStatusCode.OK);
-
-            var updatedOrder = await new SqlEventSourcedRepository<Order>().GetLatest(order.Id);
-
-            updatedOrder.Items.Single().Quantity.Should().Be(5);
-        }
-
-        [Test]
-        public async Task Posting_an_invalid_command_does_not_affect_the_aggregate_state()
-        {
-            var order = new Order(Guid.NewGuid(),
-                                  new Order.CustomerInfoChanged { CustomerName = "Joe" },
-                                  new Order.Fulfilled());
-            await order.SaveToEventStore();
-            var json = new AddItem
-            {
-                Quantity = 5,
-                Price = 19.99m,
-                ProductName = "Bag o' Treats"
-            }.ToJson();
-
-            var request = new HttpRequestMessage(HttpMethod.Post, string.Format("http://contoso.com/orders/{0}/additem", order.Id))
-            {
-                Content = new StringContent(json, Encoding.UTF8, "application/json")
-            };
-
-            var testApi = new TestApi<Order>();
-            var client = testApi.GetClient();
-
-            var response = client.SendAsync(request).Result;
-
-            response.StatusCode.Should().Be(HttpStatusCode.BadRequest);
-
-            var updatedOrder = await new SqlEventSourcedRepository<Order>().GetLatest(order.Id);
-
-            updatedOrder.Items.Count().Should().Be(0);
-        }
-
-        [Test]
-        public async Task Posting_an_invalid_create_command_returns_400_Bad_request()
-        {
-            var testApi = new TestApi<Order>();
-            var response = await testApi.GetClient()
-                                        .PostAsJsonAsync(string.Format("http://contoso.com/orders/createorder/{0}", Any.Guid()), new object());
-
-            response.ShouldFailWith(HttpStatusCode.BadRequest);
-        }
-
-        [Test]
-        public void Posting_command_JSON_to_a_nonexistent_aggregate_returns_404_Not_found()
-        {
-            var request = new HttpRequestMessage(HttpMethod.Post, string.Format("http://contoso.com/orders/{0}/cancel", Guid.NewGuid()))
-            {
-                Content = new StringContent(new Cancel().ToJson(), Encoding.UTF8, "application/json")
-            };
-
-            var client = new TestApi<Order>().GetClient();
-
-            var response = client.SendAsync(request).Result;
-
-            response.StatusCode.Should().Be(HttpStatusCode.NotFound);
-        }
-
-        [Test]
-        public async Task Posting_unauthorized_command_JSON_returns_403_Forbidden()
-        {
-            var order = new Order(Guid.NewGuid(),
-                                  new Order.CustomerInfoChanged { CustomerName = "Joe" },
-                                  new Order.Fulfilled());
-            await order.SaveToEventStore();
-
-            Command<Order>.AuthorizeDefault = (o, command) => false;
-            var request = new HttpRequestMessage(HttpMethod.Post, string.Format("http://contoso.com/orders/{0}/cancel", order.Id))
-            {
-                Content = new StringContent(new Cancel().ToJson(), Encoding.UTF8, "application/json")
-            };
-
-            var client = new TestApi<Order>().GetClient();
-
-            var response = await client.SendAsync(request);
-
-            response.StatusCode.Should().Be(HttpStatusCode.Forbidden);
-        }
-
-        [Test]
-        public async Task Posting_a_command_that_causes_a_concurrency_error_returns_409_Conflict()
-        {
-            var order = new Order(Guid.NewGuid(), new Order.CustomerInfoChanged { CustomerName = "Joe" });
-
-            var testApi = new TestApi<Order>();
-            var repository = new Mock<IEventSourcedRepository<Order>>();
-            repository.Setup(r => r.GetLatest(It.IsAny<Guid>()))
-                      .Returns(Task.FromResult(order));
-            repository.Setup(r => r.Save(It.IsAny<Order>()))
-                      .Throws(new ConcurrencyException("oops!", new IEvent[0], new Exception("inner oops")));
-            testApi.Container.Register(c => repository.Object);
-
-            var client = testApi.GetClient();
-
-            var response = await client.PostAsJsonAsync(string.Format("http://contoso.com/orders/{0}/additem", order.Id), new { Price = 3m, ProductName = Any.Word() });
-
-            response.ShouldFailWith(HttpStatusCode.Conflict);
-        }
-
-        [Test]
-        public async Task Posting_a_constructor_command_creates_a_new_aggregate_instance()
-        {
-            var testApi = new TestApi<Order>();
-
-            var orderId = Any.Guid();
-
-            var response = await testApi.GetClient()
-                                        .PostAsJsonAsync(string.Format("http://contoso.com/orders/createorder/{0}", orderId), new CreateOrder(Any.FullName()));
-
-            response.ShouldSucceed(HttpStatusCode.Created);
-        }
-
-        [Test]
-        public async Task Posting_a_second_constructor_command_with_the_same_aggregate_id_results_in_a_409_Conflict()
-        {
-            // arrange
-            var testApi = new TestApi<Order>();
-
-            var orderId = Any.Guid();
-            await testApi.GetClient()
-                         .PostAsJsonAsync(string.Format("http://contoso.com/orders/createorder/{0}", orderId), new CreateOrder(Any.FullName()));
-
-            // act
-            var response = await testApi.GetClient()
-                                        .PostAsJsonAsync(string.Format("http://contoso.com/orders/createorder/{0}", orderId), new CreateOrder(Any.FullName()));
-
-            // assert
-            response.ShouldFailWith(HttpStatusCode.Conflict);
-        }
-
-        [Test]
-        public async Task An_ETag_header_is_applied_to_the_command()
-        {
-            var order = new Order(Guid.NewGuid(),
-                                  new Order.CustomerInfoChanged { CustomerName = "Joe" });
-            await order.SaveToEventStore();
-            var json = new AddItem
-            {
-                Quantity = 5,
-                Price = 19.99m,
-                ProductName = "Bag o' Treats"
-            }.ToJson();
-            
-            var etag = new EntityTagHeaderValue("\"" + Any.Guid() + "\"");
-
-            Func<HttpRequestMessage> createRequest = () =>
-            {
-                var request = new HttpRequestMessage(HttpMethod.Post, string.Format("http://contoso.com/orders/{0}/additem", order.Id))
-                {
-                    Content = new StringContent(json, Encoding.UTF8, "application/json"),
-                };
-                request.Headers.IfNoneMatch.Add(etag);
-                return request;
-            };
-
-            var testApi = new TestApi<Order>();
-            var client = testApi.GetClient();
-
-            // act: send the request twice
-            var response1 = await client.SendAsync(createRequest());
-            var response2 = await client.SendAsync(createRequest());
-
-            // assert
-            response1.ShouldSucceed(HttpStatusCode.OK);
-            response2.ShouldFailWith(HttpStatusCode.NotModified);
-
-            var updatedOrder = await new SqlEventSourcedRepository<Order>().GetLatest(order.Id);
-            updatedOrder.Items.Single().Quantity.Should().Be(5);
-        }
-    }
-}+        }
+
+        [SetUp]
+        public void SetUp()
+        {
+            Command<Order>.AuthorizeDefault = (order, command) => true;
+        }
+
+        [Test]
+        public async Task Posting_command_JSON_applies_a_command_with_the_specified_name_to_an_aggregate_with_the_specified_id()
+        {
+            var order = new Order(Guid.NewGuid(),
+                                  new Order.CustomerInfoChanged { CustomerName = "Joe" });
+            await order.SaveToEventStore();
+            var json = new AddItem
+            {
+                Quantity = 5,
+                Price = 19.99m,
+                ProductName = "Bag o' Treats"
+            }.ToJson();
+
+            var request = new HttpRequestMessage(HttpMethod.Post, string.Format("http://contoso.com/orders/{0}/additem", order.Id))
+            {
+                Content = new StringContent(json, Encoding.UTF8, "application/json")
+            };
+
+            var testApi = new TestApi<Order>();
+            var client = testApi.GetClient();
+
+            var response = client.SendAsync(request).Result;
+
+            response.StatusCode.Should().Be(HttpStatusCode.OK);
+
+            var updatedOrder = await new SqlEventSourcedRepository<Order>().GetLatest(order.Id);
+
+            updatedOrder.Items.Single().Quantity.Should().Be(5);
+        }
+
+        [Test]
+        public async Task Posting_an_invalid_command_does_not_affect_the_aggregate_state()
+        {
+            var order = new Order(Guid.NewGuid(),
+                                  new Order.CustomerInfoChanged { CustomerName = "Joe" },
+                                  new Order.Fulfilled());
+            await order.SaveToEventStore();
+            var json = new AddItem
+            {
+                Quantity = 5,
+                Price = 19.99m,
+                ProductName = "Bag o' Treats"
+            }.ToJson();
+
+            var request = new HttpRequestMessage(HttpMethod.Post, string.Format("http://contoso.com/orders/{0}/additem", order.Id))
+            {
+                Content = new StringContent(json, Encoding.UTF8, "application/json")
+            };
+
+            var testApi = new TestApi<Order>();
+            var client = testApi.GetClient();
+
+            var response = client.SendAsync(request).Result;
+
+            response.StatusCode.Should().Be(HttpStatusCode.BadRequest);
+
+            var updatedOrder = await new SqlEventSourcedRepository<Order>().GetLatest(order.Id);
+
+            updatedOrder.Items.Count().Should().Be(0);
+        }
+
+        [Test]
+        public async Task Posting_an_invalid_create_command_returns_400_Bad_request()
+        {
+            var testApi = new TestApi<Order>();
+            var response = await testApi.GetClient()
+                                        .PostAsJsonAsync(string.Format("http://contoso.com/orders/createorder/{0}", Any.Guid()), new object());
+
+            response.ShouldFailWith(HttpStatusCode.BadRequest);
+        }
+
+        [Test]
+        public void Posting_command_JSON_to_a_nonexistent_aggregate_returns_404_Not_found()
+        {
+            var request = new HttpRequestMessage(HttpMethod.Post, string.Format("http://contoso.com/orders/{0}/cancel", Guid.NewGuid()))
+            {
+                Content = new StringContent(new Cancel().ToJson(), Encoding.UTF8, "application/json")
+            };
+
+            var client = new TestApi<Order>().GetClient();
+
+            var response = client.SendAsync(request).Result;
+
+            response.StatusCode.Should().Be(HttpStatusCode.NotFound);
+        }
+
+        [Test]
+        public async Task Posting_unauthorized_command_JSON_returns_403_Forbidden()
+        {
+            var order = new Order(Guid.NewGuid(),
+                                  new Order.CustomerInfoChanged { CustomerName = "Joe" },
+                                  new Order.Fulfilled());
+            await order.SaveToEventStore();
+
+            Command<Order>.AuthorizeDefault = (o, command) => false;
+            var request = new HttpRequestMessage(HttpMethod.Post, string.Format("http://contoso.com/orders/{0}/cancel", order.Id))
+            {
+                Content = new StringContent(new Cancel().ToJson(), Encoding.UTF8, "application/json")
+            };
+
+            var client = new TestApi<Order>().GetClient();
+
+            var response = await client.SendAsync(request);
+
+            response.StatusCode.Should().Be(HttpStatusCode.Forbidden);
+        }
+
+        [Test]
+        public async Task Posting_a_command_that_causes_a_concurrency_error_returns_409_Conflict()
+        {
+            var order = new Order(Guid.NewGuid(), new Order.CustomerInfoChanged { CustomerName = "Joe" });
+
+            var testApi = new TestApi<Order>();
+            var repository = new Mock<IEventSourcedRepository<Order>>();
+            repository.Setup(r => r.GetLatest(It.IsAny<Guid>()))
+                      .Returns(Task.FromResult(order));
+            repository.Setup(r => r.Save(It.IsAny<Order>()))
+                      .Throws(new ConcurrencyException("oops!", new IEvent[0], new Exception("inner oops")));
+            testApi.Container.Register(c => repository.Object);
+
+            var client = testApi.GetClient();
+
+            var response = await client.PostAsJsonAsync(string.Format("http://contoso.com/orders/{0}/additem", order.Id), new { Price = 3m, ProductName = Any.Word() });
+
+            response.ShouldFailWith(HttpStatusCode.Conflict);
+        }
+
+        [Test]
+        public async Task Posting_a_constructor_command_creates_a_new_aggregate_instance()
+        {
+            var testApi = new TestApi<Order>();
+
+            var orderId = Any.Guid();
+
+            var response = await testApi.GetClient()
+                                        .PostAsJsonAsync(string.Format("http://contoso.com/orders/createorder/{0}", orderId), new CreateOrder(Any.FullName()));
+
+            response.ShouldSucceed(HttpStatusCode.Created);
+        }
+
+        [Test]
+        public async Task Posting_a_second_constructor_command_with_the_same_aggregate_id_results_in_a_409_Conflict()
+        {
+            // arrange
+            var testApi = new TestApi<Order>();
+
+            var orderId = Any.Guid();
+            await testApi.GetClient()
+                         .PostAsJsonAsync(string.Format("http://contoso.com/orders/createorder/{0}", orderId), new CreateOrder(Any.FullName()));
+
+            // act
+            var response = await testApi.GetClient()
+                                        .PostAsJsonAsync(string.Format("http://contoso.com/orders/createorder/{0}", orderId), new CreateOrder(Any.FullName()));
+
+            // assert
+            response.ShouldFailWith(HttpStatusCode.Conflict);
+        }
+
+        [Test]
+        public async Task An_ETag_header_is_applied_to_the_command()
+        {
+            var order = new Order(Guid.NewGuid(),
+                                  new Order.CustomerInfoChanged { CustomerName = "Joe" });
+            await order.SaveToEventStore();
+            var json = new AddItem
+            {
+                Quantity = 5,
+                Price = 19.99m,
+                ProductName = "Bag o' Treats"
+            }.ToJson();
+            
+            var etag = new EntityTagHeaderValue("\"" + Any.Guid() + "\"");
+
+            Func<HttpRequestMessage> createRequest = () =>
+            {
+                var request = new HttpRequestMessage(HttpMethod.Post, string.Format("http://contoso.com/orders/{0}/additem", order.Id))
+                {
+                    Content = new StringContent(json, Encoding.UTF8, "application/json"),
+                };
+                request.Headers.IfNoneMatch.Add(etag);
+                return request;
+            };
+
+            var testApi = new TestApi<Order>();
+            var client = testApi.GetClient();
+
+            // act: send the request twice
+            var response1 = await client.SendAsync(createRequest());
+            var response2 = await client.SendAsync(createRequest());
+
+            // assert
+            response1.ShouldSucceed(HttpStatusCode.OK);
+            response2.ShouldFailWith(HttpStatusCode.NotModified);
+
+            var updatedOrder = await new SqlEventSourcedRepository<Order>().GetLatest(order.Id);
+            updatedOrder.Items.Single().Quantity.Should().Be(5);
+        }
+    }
+}