// Copyright (c) Microsoft. All rights reserved. 
// Licensed under the MIT license. See LICENSE file in the project root for full license information.

using System;
using System.Diagnostics;
using System.Linq;
using System.Reflection;
using System.Threading.Tasks;
using Microsoft.Its.Recipes;

namespace Microsoft.Its.Domain
{
    internal static class EventSourcedRepositoryExtensions
    {
        private static readonly MethodInfo createMethod = typeof (CommandFailed)
            .GetMethods(BindingFlags.Static | BindingFlags.NonPublic)
            .Single(m => m.Name == "Create");

        public static async Task<ScheduledCommandResult> ApplyScheduledCommand<TAggregate>(
            this IEventSourcedRepository<TAggregate> repository,
            IScheduledCommand<TAggregate> scheduled,
            Func<Task<bool>> verifyPrecondition = null)
            where TAggregate : class, IEventSourced
        {
            TAggregate aggregate = null;
            Exception exception = null;

            try
            {
                if (verifyPrecondition != null && !await verifyPrecondition())
                {
                    return await FailScheduledCommand(repository, scheduled);
                }

                aggregate = await repository.GetLatest(scheduled.AggregateId);

                if (aggregate == null)
                {
                    if (scheduled.Command is ConstructorCommand<TAggregate>)
                    {
                        var ctor = typeof (TAggregate).GetConstructor(new[] { scheduled.Command.GetType() });
                        aggregate = (TAggregate) ctor.Invoke(new[] { scheduled.Command });
                    }
                    else
                    {
                        // TODO: (ApplyScheduledCommand) this should probably be a different exception type.
                        throw new ConcurrencyException(
                            string.Format("No {0} was found with id {1} so the command could not be applied.",
                                          typeof (TAggregate).Name, scheduled.AggregateId),
                            new IEvent[] { scheduled });
                    }
                }
                else
                {
<<<<<<< HEAD
                    aggregate.Apply(scheduled.Command);
                }

                await repository.Save(aggregate);

                return new CommandSucceeded(scheduled);
            }
            catch (Exception ex)
            {
                exception = ex;
            }

            return await FailScheduledCommand(repository, scheduled, exception, aggregate);
        }

        private static async Task<ScheduledCommandResult> FailScheduledCommand<TAggregate>(
=======
                    await aggregate.ApplyAsync(scheduled.Command);
                }

                repository.Save(aggregate);
                return new CommandSucceeded(scheduled);
            }
            catch (Exception exception)
            {
                return FailScheduledCommand(repository, scheduled, exception, aggregate);
            }
        }

        private static ScheduledCommandResult FailScheduledCommand<TAggregate>(
>>>>>>> 139e3457
            IEventSourcedRepository<TAggregate> repository,
            IScheduledCommand<TAggregate> scheduled,
            Exception exception = null,
            TAggregate aggregate = null)
            where TAggregate : class, IEventSourced
        {
            var failure = (CommandFailed) createMethod
                                                        .MakeGenericMethod(scheduled.Command.GetType())
                                                        .Invoke(null, new object[] { scheduled.Command, scheduled, exception });

            var previousAttempts = scheduled.IfHas<int>(s => s.Metadata.NumberOfPreviousAttempts)
                                            .ElseDefault();

            failure.NumberOfPreviousAttempts = previousAttempts;

            if (aggregate != null)
            {
                // TODO: (FailScheduledCommand) refactor so that getting hold of the handler is simpler
                scheduled.Command
                         .IfTypeIs<Command<TAggregate>>()
                         .ThenDo(c =>
                         {
                             if (c.Handler != null)
                             {
                                 Task task = c.Handler
                                              .HandleScheduledCommandException((dynamic) aggregate,
                                                                               (dynamic) failure);
                                 task.Wait();
                             }
                         });

                if (!(exception is ConcurrencyException))
                {
                    try
                    {
                        await repository.Save(aggregate);
                    }
                    catch (Exception ex)
                    {
                        // TODO: (FailScheduledCommand) surface this more clearly
                        Trace.Write(ex);
                    }
                }
            }
            else
            {
                if (failure.NumberOfPreviousAttempts < 5)
                {
                    failure.Retry(TimeSpan.FromMinutes(failure.NumberOfPreviousAttempts + 1));
                }
            }

            return failure;
        }
    }
}<|MERGE_RESOLUTION|>--- conflicted
+++ resolved
@@ -52,8 +52,7 @@
                 }
                 else
                 {
-<<<<<<< HEAD
-                    aggregate.Apply(scheduled.Command);
+                    await aggregate.ApplyAsync(scheduled.Command);
                 }
 
                 await repository.Save(aggregate);
@@ -69,21 +68,6 @@
         }
 
         private static async Task<ScheduledCommandResult> FailScheduledCommand<TAggregate>(
-=======
-                    await aggregate.ApplyAsync(scheduled.Command);
-                }
-
-                repository.Save(aggregate);
-                return new CommandSucceeded(scheduled);
-            }
-            catch (Exception exception)
-            {
-                return FailScheduledCommand(repository, scheduled, exception, aggregate);
-            }
-        }
-
-        private static ScheduledCommandResult FailScheduledCommand<TAggregate>(
->>>>>>> 139e3457
             IEventSourcedRepository<TAggregate> repository,
             IScheduledCommand<TAggregate> scheduled,
             Exception exception = null,
