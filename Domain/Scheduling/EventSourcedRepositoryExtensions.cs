--- conflicted
+++ resolved
@@ -1,7 +1,6 @@
 // Copyright (c) Microsoft. All rights reserved. 
 // Licensed under the MIT license. See LICENSE file in the project root for full license information.
 
-<<<<<<< HEAD
 using System;
 using System.Diagnostics;
 using System.Linq;
@@ -113,131 +112,11 @@
             {
                 if (failure.NumberOfPreviousAttempts < 5)
                 {
-                    failure.Retry(TimeSpan.FromMinutes(1*(failure.NumberOfPreviousAttempts + 1)));
+                    failure.Retry(TimeSpan.FromMinutes(failure.NumberOfPreviousAttempts + 1));
                 }
             }
 
             return failure;
         }
     }
-=======
-using System;
-using System.Diagnostics;
-using System.Linq;
-using System.Reflection;
-using System.Threading.Tasks;
-using Microsoft.Its.Recipes;
-
-namespace Microsoft.Its.Domain
-{
-    internal static class EventSourcedRepositoryExtensions
-    {
-        private static readonly MethodInfo createMethod = typeof (CommandFailed)
-            .GetMethods(BindingFlags.Static | BindingFlags.NonPublic)
-            .Single(m => m.Name == "Create");
-
-        public static async Task<ScheduledCommandResult> ApplyScheduledCommand<TAggregate>(
-            this IEventSourcedRepository<TAggregate> repository,
-            IScheduledCommand<TAggregate> scheduled,
-            Func<Task<bool>> verifyPrecondition = null)
-            where TAggregate : class, IEventSourced
-        {
-            TAggregate aggregate = null;
-
-            try
-            {
-                if (verifyPrecondition != null && !await verifyPrecondition())
-                {
-                    return FailScheduledCommand(repository, scheduled);
-                }
-
-                aggregate = repository.GetLatest(scheduled.AggregateId);
-
-                if (aggregate == null)
-                {
-                    if (scheduled.Command is ConstructorCommand<TAggregate>)
-                    {
-                        var ctor = typeof (TAggregate).GetConstructor(new[] { scheduled.Command.GetType() });
-                        aggregate = (TAggregate) ctor.Invoke(new[] { scheduled.Command });
-                    }
-                    else
-                    {
-                        // TODO: (ApplyScheduledCommand) this should probably be a different exception type.
-                        throw new ConcurrencyException(
-                            string.Format("No {0} was found with id {1} so the command could not be applied.",
-                                          typeof (TAggregate).Name, scheduled.AggregateId),
-                            new IEvent[] { scheduled });
-                    }
-                }
-                else
-                {
-                    aggregate.Apply(scheduled.Command);
-                }
-
-                repository.Save(aggregate);
-                return new CommandSucceeded(scheduled);
-            }
-            catch (Exception exception)
-            {
-                return FailScheduledCommand(repository, scheduled, exception, aggregate);
-            }
-        }
-
-        private static ScheduledCommandResult FailScheduledCommand<TAggregate>(
-            IEventSourcedRepository<TAggregate> repository,
-            IScheduledCommand<TAggregate> scheduled,
-            Exception exception = null,
-            TAggregate aggregate = null)
-            where TAggregate : class, IEventSourced
-        {
-            var failure = (CommandFailed) createMethod
-                                                        .MakeGenericMethod(scheduled.Command.GetType())
-                                                        .Invoke(null, new object[] { scheduled.Command, scheduled, exception });
-
-            var previousAttempts = scheduled.IfHas<int>(s => s.Metadata.NumberOfPreviousAttempts)
-                                            .ElseDefault();
-
-            failure.NumberOfPreviousAttempts = previousAttempts;
-
-            if (aggregate != null)
-            {
-                // TODO: (FailScheduledCommand) refactor so that getting hold of the handler is simpler
-                scheduled.Command
-                         .IfTypeIs<Command<TAggregate>>()
-                         .ThenDo(c =>
-                         {
-                             if (c.Handler != null)
-                             {
-                                 Task task = c.Handler
-                                              .HandleScheduledCommandException((dynamic) aggregate,
-                                                                               (dynamic) failure);
-                                 task.Wait();
-                             }
-                         });
-
-                if (!(exception is ConcurrencyException))
-                {
-                    try
-                    {
-                        repository.Save(aggregate);
-                    }
-                    catch (Exception ex)
-                    {
-                        // TODO: (FailScheduledCommand) surface this more clearly
-                        Trace.Write(ex);
-                    }
-                }
-            }
-            else
-            {
-                if (failure.NumberOfPreviousAttempts < 5)
-                {
-                    failure.Retry(TimeSpan.FromMinutes(failure.NumberOfPreviousAttempts + 1));
-                }
-            }
-
-            return failure;
-        }
-    }
->>>>>>> f18f5626
 }